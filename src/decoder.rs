--- conflicted
+++ resolved
@@ -340,7 +340,6 @@
     }
 
     #[test]
-<<<<<<< HEAD
     fn test_decoder_with_info_builder_construction() {
         let builder = default_builder_with_info();
         let decoder = builder.build();
@@ -378,7 +377,9 @@
         let img = DynamicImage::ImageLuma8(GrayImage::new(100, 100));
         let results = decoder.decode(&img);
         assert!(results.is_empty(), "Empty image should return no results");
-=======
+    }
+
+    #[test]
     fn test_try_default_decoder() {
         let result = try_default_decoder();
         assert!(result.is_ok(), "try_default_decoder should succeed with all components");
@@ -394,6 +395,5 @@
         
         // Verify it returns the same type as default_decoder_with_info
         let _decoder: Decoder<DynamicImage, GrayImage, (String, QRInfo)> = result.expect("Should build decoder");
->>>>>>> a593b617
     }
 }