--- conflicted
+++ resolved
@@ -9,13 +9,8 @@
 
 use crate::util::qr::{QRData, QRError, QRInfo, QRLocation};
 
-<<<<<<< HEAD
-/// Error type for DecoderBuilder
+/// Error type for `DecoderBuilder`
 #[derive(Debug, thiserror::Error)]
-=======
-/// Error type for `DecoderBuilder`
-#[derive(Debug, Fail)]
->>>>>>> 52c32e4c
 pub enum BuilderError {
     /// The prepare component is required but was not provided
     #[error("Cannot build Decoder without Prepare component")]
