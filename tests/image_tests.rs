--- conflicted
+++ resolved
@@ -189,13 +189,8 @@
     );
 }
 
-<<<<<<< HEAD
 pub fn test_image(file: &str, expected: Vec<Result<String, QRError>>) {
-    let img = image::open(file).unwrap();
-=======
-pub fn test_image(file: &str, expected: Vec<Result<String, Error>>) {
     let img = image::open(file).expect(&format!("Failed to open test image: {}", file));
->>>>>>> 52c32e4c
 
     let decoder = bardecoder::default_decoder();
     let result = decoder.decode(&img);
@@ -209,13 +204,8 @@
     }
 }
 
-<<<<<<< HEAD
 pub fn test_image_with_info(file: &str, expected: Vec<Result<(String, QRInfo), QRError>>) {
-    let img = image::open(file).unwrap();
-=======
-pub fn test_image_with_info(file: &str, expected: Vec<Result<(String, QRInfo), Error>>) {
     let img = image::open(file).expect(&format!("Failed to open test image: {}", file));
->>>>>>> 52c32e4c
 
     let decoder = bardecoder::default_decoder_with_info();
     let result = decoder.decode(&img);
